# Release Preparation - Coordinated Release Management

**Orchestrated preparation of release branches across the entire FOLIO ecosystem**

The Release Preparation process represents the most complex and critical component of the FOLIO Eureka CI/CD pipeline. It coordinates the creation of release branches, version alignment, and cross-repository synchronization to prepare the entire FOLIO platform for an official release.

## 🎯 Purpose and Scope

Release Preparation orchestrates the transition from continuous development to structured release by:

- **Creating release branches** across 31+ application repositories and the platform
- **Coordinating version alignment** between modules, applications, and platform components
- **Managing distributed workflows** with comprehensive monitoring and reporting
- **Ensuring release readiness** through two-phase validation and execution
- **Providing comprehensive visibility** through dual notification systems

## 🏗️ Architecture Overview

```
┌─────────────────────────────────────────────────────────┐
│              RELEASE PREPARATION ARCHITECTURE           │
├─────────────────────────────────────────────────────────┤
│                                                         │
│  🎯 ORCHESTRATOR (platform-lsp)                         │
│  ├─ Team Authorization (Kitfox Team)                    │
│  ├─ Application Discovery & Merging                     │
│  ├─ Two-Phase Matrix Orchestration                      │
│  ├─ Result Collection & Aggregation                     │
│  ├─ Platform State Preparation                          │
│  └─ Comprehensive Slack Notifications                   │
│                                                         │
│  🚀 DISTRIBUTED EXECUTION                               │
│  ├─ Phase 1: Validation (Check Applications)            │
│  │  ├─ Dry Run Validation Across All Apps               │
│  │  ├─ Branch Verification                              │
│  │  ├─ Version Validation                               │
│  │  └─ Prerequisites Check                              │
│  │                                                      │
│  ├─ Phase 2: Execution (Prepare Applications)           │
│  │  ├─ Branch Creation                                  │
│  │  ├─ Version Updates                                  │
│  │  ├─ Descriptor Modifications                         │
│  │  └─ Individual App Notifications                     │
│  │                                                      │
│  └─ Phase 3: Platform Integration                       │
│     ├─ Platform Descriptor Updates                      │
│     ├─ Platform Branch Creation                         │
│     ├─ Final Validation                                 │
│     └─ Platform Release Branch Push                     │
│                                                         │
└─────────────────────────────────────────────────────────┘
```

## 📋 Process Documentation Integration

*Based on [Release Preparation Process](https://folio-org.atlassian.net/wiki/spaces/FOLIJET/pages/886178625/Release+preparation)*

The release preparation process combines the official FOLIO release methodology with the implemented distributed workflow system, ensuring both compliance with FOLIO standards and operational efficiency through automation.

## 🚀 Implementation Overview

### Production-Ready Status

The distributed release preparation workflow has undergone comprehensive testing across the entire FOLIO ecosystem with proven capabilities:

- **✅ Success Scenarios**: Complete end-to-end workflow with all 31 applications succeeding
- **✅ Failure Scenarios**: Intentional failure testing with proper error aggregation  
- **✅ Two-Phase Validation**: Check phase followed by execution phase
- **✅ Comprehensive Monitoring**: UUID-based tracking with complete visibility
- **✅ Team Authorization**: Kitfox team validation implemented and verified
- **✅ Dual Notification System**: Platform-level and individual app notifications

### Key Metrics
- **31 Application Repositories**: All updated with reusable workflows
- **Parallel Processing**: Matrix strategy with 5 concurrent executions
- **Fault Isolation**: Individual failures don't block entire release
- **Result Aggregation**: Failed application collection and comprehensive reporting

## 🔧 Technical Implementation

### Manual Trigger (Kitfox Team Only)

**Workflow**: `release-preparation.yml` in platform-lsp repository

**Trigger**: `workflow_dispatch` with manual parameter input

**Required Inputs**:
```yaml
inputs:
  previous_release_branch: "R2-2024"      # Source release branch
  new_release_branch: "R1-2025"          # Target release branch  
  new_applications: "app-new1,app-new2"  # Optional new applications (flexible input)
  use_snapshot_fallback: false           # Use snapshot branch if previous not found
  use_snapshot_version: false            # Use snapshot version as base
  dry_run: true                          # Test mode (default)
```

### Authorization Architecture

**Security Model**: Kitfox team-controlled initiation with distributed authorization

```yaml
# Team validation at orchestrator level (platform-lsp)
jobs:
  validate-actor:
    steps:
      - name: Validate Kitfox Team Membership
        uses: folio-org/kitfox-github/.github/actions/validate-team-membership@master
        with:
          username: ${{ github.actor }}
          team: kitfox
```

**Fallback Authorization**: Environment-based approval for non-team members
- **Environment**: "Eureka CI" 
- **Manual Approval**: Required for non-Kitfox team members
- **Audit Trail**: All approvals logged and tracked

### Distributed Workflow Architecture

The implementation uses a **proven distributed workflow architecture** with clear separation of concerns:

#### Layer 1: Orchestrator (platform-lsp)
- **Authorization**: Team validation and approval management
- **Discovery**: Application list extraction and merging
- **Orchestration**: Matrix coordination across all repositories
- **Aggregation**: Result collection and comprehensive reporting
- **Notification**: Platform-level success/failure reporting

#### Layer 2: Reusable Workflows (kitfox-github)
- **Pure Functionality**: No authorization logic - just execution
- **Universal Actions**: Shared composite actions for common operations
- **Standardized Templates**: Consistent patterns across all applications
- **Centralized Maintenance**: Single point of updates for shared logic

> 📚 **Detailed Documentation**: See [kitfox-github Workflow Implementation Guide](https://github.com/folio-org/kitfox-github/blob/master/.github/README.md) for comprehensive technical documentation of all reusable components and patterns.

#### Layer 3: Application Wrappers (app-* repositories)
- **Local Orchestration**: Application-specific workflow coordination
- **Parameter Passing**: Input forwarding to shared templates
- **Individual Notifications**: Application-level success/failure reporting

### Universal Actions Implementation

**Composite Actions** (folio-org/kitfox-github):

> 📋 **Action Documentation**: Each action includes comprehensive usage guides with examples. See [Universal Actions](https://github.com/folio-org/kitfox-github/blob/master/.github/README.md#-universal-actions) for complete documentation.

#### 1. validate-team-membership
```yaml
- uses: folio-org/kitfox-github/.github/actions/validate-team-membership@master
  with:
    username: ${{ github.actor }}
    organization: 'folio-org'
    team: 'kitfox'
```

#### 2. orchestrate-external-workflow
```yaml
- uses: folio-org/kitfox-github/.github/actions/orchestrate-external-workflow@master
  with:
    repository: folio-org/${{ matrix.application }}
<<<<<<< HEAD
    workflow_file: app-release-preparation-orchestrator.yml
=======
    workflow_file: release-preparation.yml
>>>>>>> ac895548
    workflow_parameters: |
      previous_release_branch: ${{ inputs.previous_release_branch }}
      new_release_branch: ${{ inputs.new_release_branch }}
      dry_run: ${{ inputs.dry_run }}
```

#### 3. collect-app-version
```yaml
- uses: folio-org/kitfox-github/.github/actions/collect-app-version@master
  with:
    app_name: ${{ matrix.application }}
    branch: ${{ inputs.new_release_branch }}
```

### Reusable Workflows Implementation

**Reusable Workflows** (folio-org/kitfox-github):

#### 1. release-preparation.yml
- **Purpose**: Individual application release branch preparation
- **Features**: Branch creation, version updates, descriptor modifications
- **Integration**: Called by all 31 application repositories

#### 2. release-preparation-notification.yml
- **Purpose**: Standardized Slack notification system
- **Features**: Success/failure reporting with detailed information
- **Integration**: Called by all application workflows for consistent messaging

## 🔄 Workflow Execution Flow

### Phase 1: Authorization and Discovery

```yaml
1. Team Authorization
   ├─ Kitfox team membership validation
   ├─ Environment-based fallback approval
   └─ Audit trail creation

2. Application Discovery  
   ├─ Extract applications from platform-descriptor.json
   ├─ Merge with new applications (flexible input parsing)
   ├─ Validate application repositories exist
   └─ Generate matrix for parallel processing
```

### Phase 2: Two-Phase Distributed Orchestration

#### Phase 2a: Validation (Check Applications)
```yaml
check-applications:
  strategy:
    matrix:
      application: ${{ fromJson(needs.initial-check.outputs.applications) }}
    fail-fast: false    # Continue even if some apps fail
    max-parallel: 5     # Optimal resource utilization

  steps:
    - uses: folio-org/kitfox-github/.github/actions/orchestrate-external-workflow@master
      with:
        workflow_parameters: |
          dry_run: true  # Always validate first
```

#### Phase 2b: Execution (Prepare Applications)
```yaml
prepare-applications:
  needs: [check-applications]
  if: always() && needs.check-applications.result == 'success'
  strategy:
    matrix:
      application: ${{ fromJson(needs.initial-check.outputs.applications) }}
    fail-fast: false
    max-parallel: 5

  steps:
    - uses: folio-org/kitfox-github/.github/actions/orchestrate-external-workflow@master
      with:
        workflow_parameters: |
          previous_release_branch: ${{ inputs.previous_release_branch }}
          new_release_branch: ${{ inputs.new_release_branch }}
          dry_run: ${{ inputs.dry_run }}
```

### Phase 3: Result Collection & Aggregation

```yaml
collect-results:
  needs: [prepare-applications]
  if: always()
  
  steps:
    - name: Download All Results
      uses: actions/download-artifact@v4
      with:
        pattern: "app-result-*"
        merge-multiple: true
        
    - name: Aggregate Results with jq
      run: |
        success_count=0
        failure_count=0
        failed_apps=""
        
        for result_file in app-result-*.json; do
          if jq -e '.success' "$result_file" >/dev/null; then
            ((success_count++))
          else
            ((failure_count++))
            app_name=$(jq -r '.app_name' "$result_file")
            failed_apps="$failed_apps $app_name"
          fi
        done
        
        echo "success_count=$success_count" >> "$GITHUB_OUTPUT"
        echo "failure_count=$failure_count" >> "$GITHUB_OUTPUT"
        echo "failed_apps=$failed_apps" >> "$GITHUB_OUTPUT"
```

### Phase 4: Platform Preparation

```yaml
prepare-platform:
  needs: [collect-results]
  if: needs.collect-results.outputs.failure_count == '0'
  
  steps:
    - name: Update Platform Descriptor
      run: |
        # Update platform-descriptor.json with new application versions
        # Create platform release branch
        # Commit and push platform changes
```

### Phase 5: Comprehensive Notifications

```yaml
slack_notification:
  needs: [collect-results, prepare-platform]
  if: always() && inputs.dry_run == false
  
  steps:
    - name: Send SUCCESS Slack Notification
      if: needs.prepare-platform.result == 'success'
      uses: slackapi/slack-github-action@v2.1.1
      with:
        payload: |
          # Platform-level success notification with metrics
          
    - name: Send FAILED Slack Notification  
      if: needs.prepare-platform.result != 'success'
      uses: slackapi/slack-github-action@v2.1.1
      with:
        payload: |
          # Detailed failure reporting with failed application list
```

## 🔍 Advanced Features

### Flexible Input Processing

**Multi-Format Support**: Applications can be specified in multiple formats:
```bash
# Comma-separated
"app-one,app-two,app-three"

# Space-separated  
"app-one app-two app-three"

# Newline-separated
"app-one
app-two
app-three"

# Mixed formats
"app-one, app-two
app-three"
```

**Implementation**: Uses robust `jq` parsing with `gsub("[,[:space:]]+"; "\n")` for normalization

### UUID-Based Workflow Tracking

**Problem Solved**: GitHub workflow run IDs are not immediately available after triggering

**Solution**: Generate unique dispatch IDs for reliable workflow tracking
```bash
dispatch_id=$(uuidgen)
<<<<<<< HEAD
gh workflow run app-release-preparation-orchestrator.yml \
=======
gh workflow run release-preparation.yml \
>>>>>>> ac895548
  --repo "folio-org/$APP_NAME" \
  --ref master \
  -f dispatch_id="$dispatch_id"

# Poll for workflow using dispatch_id
run_id=$(gh run list \
<<<<<<< HEAD
  --workflow app-release-preparation-orchestrator.yml \
=======
  --workflow release-preparation.yml \
>>>>>>> ac895548
  --repo "folio-org/$APP_NAME" \
  --json databaseId,displayTitle \
  --jq "map(select(.displayTitle | contains(\"$dispatch_id\")))[0].databaseId")
```

### Result Aggregation System

**Challenge**: Collecting results from 31+ parallel matrix jobs

**Solution**: Artifact-based result collection with `jq` aggregation
```yaml
# Each matrix job uploads result artifact
- name: Upload Result
  uses: actions/upload-artifact@v4
  with:
    name: "app-result-${{ matrix.application }}"
    path: "result.json"

# Aggregation job downloads and processes all results
- name: Download All Results
  uses: actions/download-artifact@v4
  with:
    pattern: "app-result-*"

- name: Aggregate with jq
  run: |
    jq -s 'map(select(.success)) | length' *.json  # Success count
    jq -s 'map(select(.success | not) | .app_name) | join(" ")' *.json  # Failed apps
```

## 📊 Monitoring and Observability

### Comprehensive Logging

**GitHub Actions Annotations**:
```bash
echo "::group::Application Discovery"
echo "::notice::Found $count applications to process"
echo "::endgroup::"

echo "::error title=Authorization Failed::User not in Kitfox team"
echo "::warning title=Fallback Used::Using snapshot branch as previous not found"
```

### Real-Time Progress Tracking

**Matrix Job Monitoring**: Each application processed in parallel with individual progress tracking
**UUID Tracking**: Reliable workflow identification across distributed system
**Status Aggregation**: Real-time collection of success/failure counts

### Dual Notification System

**Platform-Level Notifications**: Comprehensive release preparation summary
**Individual App Notifications**: Per-application success/failure reporting
**Slack Integration**: Real-time team notifications with detailed context

## 🚨 Error Handling and Recovery

### Fault Isolation

**Principle**: Individual application failures don't block entire release preparation

**Implementation**:
```yaml
strategy:
  matrix:
    application: ${{ fromJson(needs.initial-check.outputs.applications) }}
  fail-fast: false  # Critical for fault isolation
```

### Comprehensive Error Reporting

**Failed Application Collection**: Automatically identify and report failed applications
**Detailed Failure Context**: Specific error messages and workflow links
**Recovery Guidance**: Clear instructions for addressing failures

### Two-Phase Safety

**Phase 1: Validation**: Dry run across all applications to identify issues early
**Phase 2: Execution**: Real execution only after successful validation
**Safety Gate**: Execution phase only runs if validation phase succeeds

## 📈 Performance and Scalability

### Parallel Processing Optimization

**Concurrent Execution**: 5 parallel matrix jobs for optimal resource utilization
**Processing Time**: ~15-20 minutes for complete ecosystem preparation
**Resource Efficiency**: Balanced GitHub Actions runner usage

### Scalability Features

**Dynamic Matrix**: Automatically adjusts to new applications
**Flexible Input**: Supports adding new applications on-the-fly
**Extensible Architecture**: Easy to add new processing steps or validations

## 🔧 Implementation Status

### Current Capabilities
- ✅ **Team Authorization**: Kitfox team validation with environment fallback
- ✅ **Distributed Orchestration**: 31+ repository coordination  
- ✅ **Two-Phase Processing**: Validation followed by execution
- ✅ **Result Aggregation**: Comprehensive failure and success reporting
- ✅ **Platform Integration**: Complete platform state preparation
- ✅ **Dual Notifications**: Platform and application-level messaging
- ✅ **Fault Isolation**: Individual failures don't block entire process
- ✅ **UUID Tracking**: Reliable distributed workflow monitoring

### Operational Readiness
- ✅ **Production Tested**: Comprehensive testing across entire ecosystem
- ✅ **Performance Validated**: 5x faster than sequential processing
- ✅ **Error Handling**: Robust failure detection and reporting
- ✅ **Team Adoption**: Successfully deployed across all 31 applications

## 🔗 Related Documentation

### Platform Documentation
- [Platform Architecture](../../README.md)
- [Release Preparation Process](https://folio-org.atlassian.net/wiki/spaces/FOLIJET/pages/886178625/Release+preparation)
- [Eureka CI Flow Documentation](https://folio-org.atlassian.net/wiki/spaces/FOLIJET/pages/887488514/CI+flow+release)

### Technical Implementation Guides
The release preparation process relies heavily on the shared infrastructure provided by kitfox-github. For detailed technical documentation on the reusable components:

- **[Workflow Implementation Guide](https://github.com/folio-org/kitfox-github/blob/master/.github/README.md)** - Entry point for all workflow documentation
- **[Application Release Preparation](https://github.com/folio-org/kitfox-github/blob/master/.github/docs/app-release-preparation.md)** - Detailed guide to the individual application workflow
- **[Distributed Orchestration Patterns](https://github.com/folio-org/kitfox-github/blob/master/.github/docs/distributed-orchestration.md)** - Cross-repository coordination architecture
- **[Security Implementation](https://github.com/folio-org/kitfox-github/blob/master/.github/docs/security-implementation.md)** - Team authorization and access control patterns
- **[Application Notifications](https://github.com/folio-org/kitfox-github/blob/master/.github/docs/app-notification.md)** - Slack notification standards

### Implementation References
- [Release Preparation Workflow](../workflows/release-preparation-orchestrator.yml)
- [Kitfox GitHub Infrastructure](https://github.com/folio-org/kitfox-github)
- [Universal Action: validate-team-membership](https://github.com/folio-org/kitfox-github/tree/master/.github/actions/validate-team-membership)
- [Universal Action: orchestrate-external-workflow](https://github.com/folio-org/kitfox-github/tree/master/.github/actions/orchestrate-external-workflow)
- [Reusable Workflow: release-preparation](https://github.com/folio-org/kitfox-github/blob/master/.github/workflows/release-preparation.yml)

---

**Status**: Production Ready  
**Maintained by**: Kitfox Team DevOps  
**Last Updated**: August 2025  
**Implementation**: Fully Deployed Across FOLIO Ecosystem<|MERGE_RESOLUTION|>--- conflicted
+++ resolved
@@ -160,11 +160,7 @@
 - uses: folio-org/kitfox-github/.github/actions/orchestrate-external-workflow@master
   with:
     repository: folio-org/${{ matrix.application }}
-<<<<<<< HEAD
-    workflow_file: app-release-preparation-orchestrator.yml
-=======
     workflow_file: release-preparation.yml
->>>>>>> ac895548
     workflow_parameters: |
       previous_release_branch: ${{ inputs.previous_release_branch }}
       new_release_branch: ${{ inputs.new_release_branch }}
@@ -352,22 +348,14 @@
 **Solution**: Generate unique dispatch IDs for reliable workflow tracking
 ```bash
 dispatch_id=$(uuidgen)
-<<<<<<< HEAD
-gh workflow run app-release-preparation-orchestrator.yml \
-=======
 gh workflow run release-preparation.yml \
->>>>>>> ac895548
   --repo "folio-org/$APP_NAME" \
   --ref master \
   -f dispatch_id="$dispatch_id"
 
 # Poll for workflow using dispatch_id
 run_id=$(gh run list \
-<<<<<<< HEAD
-  --workflow app-release-preparation-orchestrator.yml \
-=======
   --workflow release-preparation.yml \
->>>>>>> ac895548
   --repo "folio-org/$APP_NAME" \
   --json databaseId,displayTitle \
   --jq "map(select(.displayTitle | contains(\"$dispatch_id\")))[0].databaseId")
